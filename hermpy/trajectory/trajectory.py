import datetime as dt
from typing import Iterable

import matplotlib.pyplot as plt
import numpy as np
import scipy.signal
import scipy.spatial
import spiceypy as spice

import hermpy.trajectory as traj
from hermpy.utils import Constants, User


def Get_Heliocentric_Distance(date: dt.datetime | dt.date) -> float:
    """Gets the distance from Mercury to the Sun, assumes a SPICE metakernel is loaded.


    Parameters
    ----------
    date : dt.datetime
        The date to query at.


    Returns
    -------
    distance : float
        The distance from Mercury to the sun at time `date` in km
    """

    with spice.KernelPool(User.METAKERNEL):
        et = spice.str2et(date.strftime("%Y-%m-%d %H:%M:%S"))
        position, _ = spice.spkpos("MERCURY", et, "J2000", "NONE", "SUN")

        distance = np.sqrt(position[0] ** 2 + position[1] ** 2 + position[2] ** 2)

        return distance


def Longitude(position: list[float]) -> float:

    longitude = np.arctan2(position[1], position[0])
    longitude = Constants.RADIANS_TO_DEGREES(longitude)

    if longitude < 0:
        longitude += 360

    return longitude


def Local_Time(position: list[float]) -> float:

    local_time = ((Longitude(position) + 180) * 24 / 360) % 24

    return local_time


def Latitude(position: list[float]) -> float:

    latitude = np.arctan2(position[2], np.sqrt(position[0] ** 2 + position[1] ** 2))
    latitude = Constants.RADIANS_TO_DEGREES(latitude)

    return latitude


def Magnetic_Latitude(position: list[float]) -> float:

    magnetic_latitude = np.arctan2(
        position[2] - Constants.DIPOLE_OFFSET_RADII,
        np.sqrt(position[0] ** 2 + position[1] ** 2),
    )
    magnetic_latitude = Constants.RADIANS_TO_DEGREES(magnetic_latitude)

    return magnetic_latitude


def Get_Position(
    spacecraft: str,
    date: dt.datetime | Iterable[dt.datetime],
    frame: str = "MSO",
    aberrate=True,
):
    """Returns spacecraft position at a given time

    Uses SPICE to find the position of an input spacecraft
    at a given time. Assumes the needed SPICE kernels are already loaded.


    Parameters
    ----------
    spacecraft : str
        The name of the spacecraft to query. i.e. 'MESSENGER'.

    date : datetime.datetime
        The date and time to query at.

    frame : str {"MSO", "MSM"}, optional
        The SPICE frame to load


    Returns
    -------
    position : list[float]
        The position in the MSO / MSM coordinate frame. In km.
    """

    with spice.KernelPool(User.METAKERNEL):

<<<<<<< HEAD
        if isinstance(date, dt.datetime):
            et = spice.str2et(date.strftime("%Y-%m-%d %H:%M:%S"))

        elif isinstance(date, list):
=======
        if type(date) == dt.datetime:
            et = spice.str2et(date.strftime("%Y-%m-%d %H:%M:%S"))

        elif type(date) == list:
>>>>>>> dd7c2cf4
            et = spice.datetime2et(date)

        else:
            raise ValueError("Input date of incorrect type!")

        # There are data gaps in the kernels?
        # We need to test for this
        try:
            position, _ = spice.spkpos(spacecraft, et, "BC_MSO", "NONE", "MERCURY")

            match frame:
                case "MSO":
                    pass

                case "MSM":
                    position[2] -= Constants.DIPOLE_OFFSET_KM

            if aberrate:
                if isinstance(date, Iterable):
                    # Precompute aberration angles
                    aberration_angles = np.array(
                        [Get_Aberration_Angle(date.date()) for date in date]
                    )

                    # Create rotation matrices
                    cos_angles = np.cos(aberration_angles)
                    sin_angles = np.sin(aberration_angles)

                    rotation_matrices = np.array(
                        [
                            [[cos, -sin, 0], [sin, cos, 0], [0, 0, 1]]
                            for cos, sin in zip(cos_angles, sin_angles)
                        ]
                    )

                    position = np.einsum("ijk,ik->ij", rotation_matrices, position)

                elif isinstance(date, dt.datetime):
                    position = Aberrate_Position(position, date.date())

            return position

        except:
            raise RuntimeError(f"Unable to load ephemeris for datetime: {date}")


def Get_Trajectory(
    spacecraft: str,
    dates: Iterable[dt.datetime],
    steps: int = 100,
    frame: str = "MSM",
    aberrate: bool = True,
    verbose: bool = False,
):
    """Finds a given spacecraft's trajectory between two dates.

    Uses SPICE to find the position of an input spacecraft
    for a number of `steps` between two dates.
    Assumes the needed SPICE kernels are already loaded.


    Parameters
    ----------
    spacecraft : str
        The name of the spacecraft to query. i.e. 'MESSENGER'.

    dates : list[datetime.datetime]
        The start and end date and time to query at.

    steps : int {100}, optional
        The number of points to sample beween the two times.

    frame : str {MSM, MSO}, optional
        What frame to return the points in.

    aberrate : bool {True, False}
        Set True to return the positions in the aberrated
        coordinate system.
        Aberration angle is determined using an average
        solar wind velocity if 400 km/s, with Mercury's
        velocity sampled daily.


    Returns
    -------
    positions : numpy.array
        The position of the given spacecraft for each of the
        `steps` between `dates[0]` and `dates[1]`.
        Formatted as follows:
        [[x, y, z],
         [x, y, z],
         ...
        ]
    """

    with spice.KernelPool(User.METAKERNEL):

        dates = [dates[0] + (t * (dates[1] - dates[0]) / steps) for t in range(steps)]
        spice_times = spice.str2et(
            [date.strftime("%Y-%m-%d %H:%M:%S") for date in dates]
        )

        positions, _ = spice.spkpos(
            spacecraft, spice_times, "BC_MSO", "NONE", "MERCURY"
        )

        if aberrate:
            # Precompute aberration angles
            aberration_angles = np.array(
                [Get_Aberration_Angle(date.date()) for date in dates]
            )

            # Create rotation matrices
            cos_angles = np.cos(aberration_angles)
            sin_angles = np.sin(aberration_angles)

            rotation_matrices = np.array(
                [
                    [[cos, -sin, 0], [sin, cos, 0], [0, 0, 1]]
                    for cos, sin in zip(cos_angles, sin_angles)
                ]
            )

            positions = np.einsum("ijk,ik->ij", rotation_matrices, positions)

        match frame:
            case "MSO":
                return positions

            case "MSM":
                positions[:, 2] -= Constants.DIPOLE_OFFSET_KM
                return positions

        return positions


def Aberrate_Position(
    position: list[float], date: dt.datetime | dt.date, verbose=False
):
    """Rotate the spacecraft coordinates into the aberrated coordinate system.


    For a given position and date, rotates the spacecraft coordinates into the
    aberrated system. Assumes a metakernel is already loaded.
    It is easier to use `Get_Trajectory()` with `aberrate = True` instead of
    this function.

    Parameters
    ----------
    position : list[float]
        A list of coordinates in a non-aberrated frame, [x, y, z].

    spice_date : float
        Epoch of transformation in seconds past J2000 TDB.


    Returns
    -------
    rotated_position : list[float]
        The new position, rotated into the aberrated frame.
    """

    with spice.KernelPool(User.METAKERNEL):

        aberration_angle = Get_Aberration_Angle(date)

        rotation_matrix = np.array(
            [
                [np.cos(aberration_angle), -np.sin(aberration_angle), 0],
                [np.sin(aberration_angle), np.cos(aberration_angle), 0],
                [0, 0, 1],
            ]
        )

        rotated_position = np.matmul(rotation_matrix, position)

        return rotated_position


def Get_Aberration_Angle(date: dt.datetime | dt.date) -> float:
    """For a given date, find the solar wind aberration angle.

    Uses a daily average

    Parameters
    ----------
    date : dt.datetime | str | float
        The datetime to determine the aberration angle


    Returns
    -------
    angle : float
        Aberration Angle

    """

    if type(date) == dt.datetime:
        mercury_distance = (
            Get_Heliocentric_Distance(date.date()) * 1000
        )  # convert to meters

    else:
        mercury_distance = Get_Heliocentric_Distance(date) * 1000

    # determine mercury velocity
    a = Constants.MERCURY_SEMI_MAJOR_AXIS
    M = Constants.SOLAR_MASS
    G = Constants.G

    orbital_velocity = np.sqrt(G * M * ((2 / mercury_distance) - (1 / a)))

    # Aberration angle is related to the orbital velocity and the solar wind speed
    # Solar wind speed is assumed to be 400 km/s
    # Angle is minus as y in the coordinate system points away from the orbital velocity
    aberration_angle = np.arctan(orbital_velocity / Constants.SOLAR_WIND_SPEED_AVG)

    return aberration_angle


def Get_Range_From_Date(
    spacecraft: str, dates: list[dt.datetime] | dt.datetime
) -> list[float]:
    """For a date, or range of dates, return a spacecraft's distance from Mercury

    Finds the distance of a spacecraft from Mercury at a single, or multiple
    datetimes. Assumes the relevant SPICE kernels are loaded.


    Parameters
    ----------
    spacecraft : str
        The name of the spacecraft to query. i.e. 'MESSENGER'.

    dates : list[datetime.datetime] | datetime.datetime
        The date or list of dates to query.


    Returns
    -------
    distances : list[float]
        The spacecraft's distance from Mercury at each time specified.
    """

    with spice.KernelPool(User.METAKERNEL):
        if isinstance(dates, dt.datetime):
            dates = [dates]

        distances = []

        for date in dates:
            et = spice.str2et(date.strftime("%Y-%m-%d %H:%M:%S"))

            position, _ = spice.spkpos(spacecraft, et, "BC_MSO", "NONE", "MERCURY")

            distance = np.sqrt(position[0] ** 2 + position[1] ** 2 + position[2] ** 2)
            distances.append(distance)

        if len(distances) == 1:
            return distances[0]

        return distances


def Get_All_Apoapsis_In_Range(
    start_time: dt.datetime,
    end_time: dt.datetime,
    time_delta: dt.timedelta = dt.timedelta(minutes=1),
    number_of_orbits_to_include: int = 0,
    spacecraft: str = "MESSENGER",
    plot: bool = False,
):
    """Finds all apoapsis altitudes and times between two given dates.

    Finds all apoapsis times and their altitudes between `start_time`
    and `end_time`. Assumes the relevant SPICE kernels are already
    loaded.


    Parameters
    ----------
    start_time : datetime.datetime
        The start date and time of the search.

    end_time : datetime.datetime
        The end date and time of the search.

    time_delta : datetime.timedelta, {datetime.timedelta(minutes=1)}, optional
        The time resolution of the search. Default 1 minute.

    number_of_orbits_to_include : int, {0}, optional
        If set, reduces the number of apoapses in the data until it
        reaches this number. Disabled if left as 0.

    spacecraft : str, {"MESSENGER"}, optional
        Which spacecraft to query.

    plot : bool, {False}, optional
        Displays a plot of the trajectory for debugging purposes.


    Returns
    -------
    apoapsis_altitudes : numpy.array[float]
        The altitude of each apoapsis found.

    apoapsis_times : numpy.array[datetime.datetime]
        The dates and times of each apoapsis found.
    """
    with spice.KernelPool(User.METAKERNEL):
        current_time = start_time

        altitudes = []
        times = []

        while current_time < end_time:

            # Get current altitude
            et = spice.str2et(current_time.strftime("%Y-%m-%d %H:%M:%S"))
            position, _ = spice.spkpos(spacecraft, et, "BC_MSO", "NONE", "MERCURY")
            current_altitude = np.sqrt(
                position[0] ** 2 + position[1] ** 2 + position[2] ** 2
            )

            altitudes.append(current_altitude)
            times.append(current_time)

            current_time += time_delta

        # Now we find the peaks and their times using scipy.signal
        peak_indices, _ = scipy.signal.find_peaks(altitudes)

        apoapsis_altitudes = np.array(altitudes)[peak_indices]
        apoapsis_times = np.array(times)[peak_indices]

        if number_of_orbits_to_include > 0:

            # if the number of apoapses is greater than the number of orbits
            # we must remove the furthest apoapsis until they are equal
            while len(apoapsis_altitudes) > number_of_orbits_to_include:

                if plot:
                    plt.plot(times, altitudes)
                    plt.scatter(apoapsis_times, apoapsis_altitudes)
                    plt.axvline(dt.datetime(year=2011, month=4, day=11, hour=5))
                    plt.show()

                # find the furthest one from the start time
                # it will be at one of the ends
                first_apoapsis_time = apoapsis_times[0]
                last_apoapsis_time = apoapsis_times[-1]

                midpoint = start_time + (end_time - start_time) / 2

                first_time_difference = abs(first_apoapsis_time - midpoint)
                last_time_difference = abs(last_apoapsis_time - midpoint)

                if first_time_difference > last_time_difference:
                    # remove first
                    apoapsis_times = np.delete(apoapsis_times, 0)
                    apoapsis_altitudes = np.delete(apoapsis_altitudes, 0)

                elif last_time_difference > first_time_difference:
                    # remove last
                    apoapsis_times = np.delete(apoapsis_times, -1)
                    apoapsis_altitudes = np.delete(apoapsis_altitudes, -1)

                else:
                    raise ValueError(
                        "Cannot reduce apoapsis list from 1 orbit. Instead, use trajectory.Get_Nearest_Apoapsis"
                    )

        return apoapsis_altitudes, apoapsis_times


def Get_Nearest_Apoapsis(
    time: dt.datetime,
    time_delta: dt.timedelta = dt.timedelta(minutes=1),
    time_limit: dt.timedelta = dt.timedelta(hours=12),
    plot: bool = False,
    spacecraft: str = "MESSENGER",
) -> tuple[dt.datetime, float]:
    """Finds closest apoapsis to input time.

    Parameters
    ----------
    time : datetime.datetime
        The time to query around.

    time_delta : datetime.timedelta, {datetime.timedelta(minutes=1)}, optional
        The time resolution of the search.

    time_limit : datetime.timedelta, {datetime.timedelta(hours=12)}, optional
        The maximum time to search before and after `time`.

    plot : bool, {False}, optional
        Produces a plot for debugging purposes.

    spacecraft : str, {'MESSENGER'}, optional
        Which spacecraft's orbit to query.


    Returns
    -------
    apoapsis_time : datetime.datetime
        The dates and times of each apoapsis found.

    apoapsis_altitude : float
        The altitude of each apoapsis found.
    """
    with spice.KernelPool(User.METAKERNEL):
        apoapsis_altitude: float = 0
        apoapsis_time: dt.datetime = time

        # Get all position data within time +- time_delta
        search_start = time - time_limit
        search_end = time + time_limit

        current_time = search_start

        altitudes = []
        times = []

        while current_time < search_end:

            # Get current altitude
            et = spice.str2et(current_time.strftime("%Y-%m-%d %H:%M:%S"))
            position, _ = spice.spkpos(spacecraft, et, "BC_MSO", "NONE", "MERCURY")
            current_altitude = np.sqrt(
                position[0] ** 2 + position[1] ** 2 + position[2] ** 2
            )

            altitudes.append(current_altitude)
            times.append(current_time)

            current_time += time_delta

        # Now we find the peaks and their times using scipy.signal
        peak_indices, _ = scipy.signal.find_peaks(altitudes)

        # Check for the closest one
        time_distances = []
        for i in peak_indices:
            peak_time = times[i]

            time_distance = abs(time - peak_time)
            time_distances.append(time_distance)

        closest_apoapsis_index = peak_indices[np.argmin(time_distances)]

        if plot:
            plt.plot(times, altitudes)
            plt.scatter(
                np.array(times)[peak_indices], np.array(altitudes)[peak_indices]
            )
            plt.axvline(time)
            plt.show()

        apoapsis_time = times[closest_apoapsis_index]
        apoapsis_altitude = altitudes[closest_apoapsis_index]

        return apoapsis_time, apoapsis_altitude


def Get_Grazing_Angle(
    crossing,
    function: str = "bow shock",
    return_vectors: bool = False,
    verbose: bool = False,
):
    """Determine the grazing angle for a given boundary crossing

    We determine the grazing angle by comparing the velocity vector of
    MESSENGER, to the surface normal of the boundary for that crossing. The
    surface normal is determined in the following way:

    We find the closest position on the Winslow (2013) average BS and MP model
    Assuming any expansion / compression occurs parallel to the normal vector
    of the curve, the vector to the closest point on the BS / MP to MESSENGER
    is parallel with the bow shock normal at that closest point.

    These two vectors are determined in the MSM' cylindrical coordinate system
    (X MSM', sqrt( (Y MSM')^2 + (Z MSM')^2 )).


    Parameters
    ----------
    crossing : pandas.core.series.Series
        Crossing object as loaded using
        hermpy.boundaries.Load_Crossings()

        Must contain columns matching:
        'Start Time'
        'End Time'
        'Type'

    function : str {bow shock, magnetopause}
        Which boundary function to compare against

    return_vectors : bool {False, True}, optional
        Returns also the normal and velocity vectors along with the
        grazing angle.

    verbose : bool {False, True}, optional
        Prints extra information to terminal


    Returns
    -------
    grazing_angle : float
        The grazing angle in degrees for that crossing
    """

    start_position = (
        traj.Get_Position(
            "MESSENGER",
            crossing["Start Time"]
            + (crossing["End Time"] - crossing["Start Time"]) / 2,
            frame="MSM",
            aberrate=True,
        )
        / Constants.MERCURY_RADIUS_KM
    )

    next_position = (
        traj.Get_Position(
            "MESSENGER",
            crossing["Start Time"]
            + (crossing["End Time"] - crossing["Start Time"]) / 2
            + dt.timedelta(seconds=1),
            frame="MSM",
            aberrate=True,
        )
        / Constants.MERCURY_RADIUS_KM
    )

    cylindrical_start_position = np.array(
        [start_position[0], np.sqrt(start_position[1] ** 2 + start_position[2] ** 2)]
    )
    cylindrical_next_position = np.array(
        [next_position[0], np.sqrt(next_position[1] ** 2 + next_position[2] ** 2)]
    )

    cylindrical_velocity = cylindrical_next_position - cylindrical_start_position

    # normalise velocity
    cylindrical_velocity /= np.sqrt(np.sum(cylindrical_velocity**2))

    match function:
        case "bow shock":
            initial_x = 0.5
            psi = 1.04
            p = 2.75

            L = psi * p

            phi = np.linspace(0, 2 * np.pi, 10000)
            rho = L / (1 + psi * np.cos(phi))

            # Cylindrical coordinates (X, R)
            bow_shock_x_coords = initial_x + rho * np.cos(phi)
            bow_shock_r_coords = rho * np.sin(phi)

            boundary_positions = np.array([bow_shock_x_coords, bow_shock_r_coords]).T

        case "magnetopause":
            sub_solar_point = 1.45
            alpha = 0.5

            phi = np.linspace(0, 2 * np.pi, 10000)
            rho = sub_solar_point * (2 / (1 + np.cos(phi))) ** alpha

            # Cylindrical coordinates (X, R)
            magnetopause_x_coords = rho * np.cos(phi)
            magnetopause_r_coords = rho * np.sin(phi)

            boundary_positions = np.array(
                [magnetopause_x_coords, magnetopause_r_coords]
            ).T

        case _:
            raise ValueError(
                f"Invalid function choice: {function}. Options are 'bow shock', 'magnetopause'."
            )

    # We need to determine which point on the boundary curve is closest to the spacecraft
    # This method, utilising a k-d tree is computationally faster than iterrating through
    # the points and determining the distance.
    # O(logN) vs O(N)
    kd_tree = scipy.spatial.KDTree(boundary_positions)

    _, closest_position = kd_tree.query(cylindrical_start_position)

    # Get the normal vector of the BS at this point
    # This is just the normalised vector between the spacecraft and the closest point,
    # as the vector between an arbitrary point and the closest point on an arbitrary
    # curve is parallel to the normal vector of that curve at that closest point.
    normal_vector = boundary_positions[closest_position] - cylindrical_start_position

    normal_vector = normal_vector / np.sqrt(np.sum(normal_vector**2))

    grazing_angle = np.arccos(
        np.dot(normal_vector, cylindrical_velocity)
        / (np.sqrt(np.sum(normal_vector**2)) * np.sqrt(np.sum(cylindrical_velocity**2)))
    )
    grazing_angle = Constants.RADIANS_TO_DEGREES(grazing_angle)

    # If the grazing angle is greater than 90, then we take 180 - angle as its from the other side
    # This occurs as we don't make an assumption as to what side of the model boundary we are.
    # i.e. we could be referencing the normal, or the anti-normal.
    if grazing_angle > 90:
        # If the angle is greater than 90 degrees, we have the normal vector
        # the wrong way around. i.e. the inward pointing normal.
        grazing_angle = 180 - grazing_angle
        normal_vector = -normal_vector

    if verbose:
        print(f"Crossing Start Time: {crossing['Start Time']}")
        print(f"Crossing Type: {crossing['Type']}")
        print(f"Spacecraft Position: {cylindrical_start_position}")
        print(f"Closest Boundary Point: {boundary_positions[closest_position]}")
        print(f"Normal Vector (MSM): {normal_vector}")
        print(f"Velocity Vector (MSM): {cylindrical_velocity}")
        print(f"Grazing Angle: {grazing_angle:.3f} deg.")

    if return_vectors:
        return grazing_angle, normal_vector, cylindrical_velocity

    return grazing_angle<|MERGE_RESOLUTION|>--- conflicted
+++ resolved
@@ -105,17 +105,11 @@
 
     with spice.KernelPool(User.METAKERNEL):
 
-<<<<<<< HEAD
         if isinstance(date, dt.datetime):
             et = spice.str2et(date.strftime("%Y-%m-%d %H:%M:%S"))
 
         elif isinstance(date, list):
-=======
-        if type(date) == dt.datetime:
-            et = spice.str2et(date.strftime("%Y-%m-%d %H:%M:%S"))
-
-        elif type(date) == list:
->>>>>>> dd7c2cf4
+
             et = spice.datetime2et(date)
 
         else:
